# src/model/incoming_events.py (or src/schemas.py)
import logging
<<<<<<< HEAD
from typing import Optional, List, Literal
from pydantic import BaseModel, Field # Ensure Field is imported if used elsewhere
=======
from types import NoneType
from typing import Optional, List

from pydantic import BaseModel, Field, model_validator  # Ensure Field is imported if used elsewhere

from .geocoding import forward_geocode, reverse_geocode, GeocodingError

>>>>>>> 3fe3889e
# from pydantic import model_validator # No longer needed for Geolocation

logger = logging.getLogger('pydantic_schemas')
if not logger.handlers:
    logging.basicConfig(level=logging.INFO, format='%(asctime)s - %(name)s - %(levelname)s - %(message)s')


class Geolocation(BaseModel):
    # CRITICAL CHANGE: Simplified definition for true optionality
    latitude: Optional[float] = None # No Field(...) here
    longitude: Optional[float] = None # No Field(...) here

    area: Optional[str] = Field(None, description="Area/city information (auto-populated by normalizer)")
    sublocation: Optional[str] = Field(None, description="Sublocation/neighborhood information (auto-populated by normalizer)")
    address: Optional[str] = Field(None, description="Formatted address (auto-populated by normalizer)")

    @model_validator(mode='after')
    def populate_location_info(self):
        """Automatically populate area, sublocation, and address using reverse geocoding."""
        # Only perform reverse geocoding if the location fields are not already populated
        if self.area is None and self.latitude is NoneType and self.longitude is NoneType:
            logging.error("Area and geo coordinates are None")
            return self
        if self.area is None or self.sublocation is None or self.address is None:
            try:
                logger.info(f'Performing reverse geocoding for latitude={self.latitude}, longitude={self.longitude}')
                geo_dict = reverse_geocode(self.latitude, self.longitude)

                # Only update fields that are None
                if self.area is None:
                    self.area = geo_dict.get("area")
                if self.sublocation is None:
                    self.sublocation = geo_dict.get("sublocation")
                if self.address is None:
                    self.address = geo_dict.get("formatted_address")

                logger.info(f'Reverse geocoding completed: area={self.area}, sublocation={self.sublocation}')

            except GeocodingError as e:
                logger.error(f'Geocoding failed for coordinates ({self.latitude}, {self.longitude}): {e}')
                # Keep the fields as None if geocoding fails

            except Exception as e:
                logger.error(f'Unexpected error during reverse geocoding: {e}')
                # Keep the fields as None if any unexpected error occurs
        if self.latitude is None and self.longitude is None and self.area is not None:
            try:
                logger.info(f'Performing forward geocoding for area={self.area}')
                geo_dict = forward_geocode(self.area)

                # Only update fields that are None
                if self.latitude is None:
                    self.latitude = geo_dict.get("latitude")
                if self.longitude is None:
                    self.longitude = geo_dict.get("longitude")

                logger.info(f'Forward geocoding completed: latitude={self.latitude}, longitude={self.longitude}')
            except GeocodingError as e:
                logger.error(f'Geocoding failed for coordinates ({self.latitude}, {self.longitude}): {e}')
                # Keep the fields as None if geocoding fails

            except Exception as e:
                logger.error(f'Unexpected error during reverse geocoding: {e}')

        return self

    def __str__(self) -> str:
        parts = []
        if self.latitude is not None and self.longitude is not None:
            parts.append(f"Lat: {self.latitude}, Lon: {self.longitude}")
        if self.address:
            parts.append(f"Address: {self.address}")
        elif self.sublocation and self.area:
            parts.append(f"Area: {self.sublocation}, {self.area}")
        elif self.area:
            parts.append(f"Area: {self.area}")

        return ", ".join(parts) if parts else "Location not specified"


class Subcategory(BaseModel):
    category: str
    relevancy_score: float


class ProblemCategory(BaseModel):
    category: str
    relevancy_score: float
    subcategory: List[Subcategory]


class Department(BaseModel):
    department: str
    relevancy_score: float


class AnalysisResponse(BaseModel):
    summary: str
    location: Geolocation
    problem: List[ProblemCategory]
    department: List[Department]


class DataInput(BaseModel):
    url: str = Field(..., description="URL to the data (e.g., GCS URI).")
    mimeType: str = Field(..., description="MIME type of the data (e.g., image/jpeg, video/mp4).")

class AnalyzeInput(BaseModel):
    data: Optional[DataInput] = Field(None, description="Reference to external media data.")
    information: Optional[str] = Field(None, description="Primary text content for analysis.")
    geolocation: Geolocation # Geolocation information, potentially populated by normalization
    timestamp: Optional[str] = Field(None, description="Timestamp of the event (ISO format).")
    optional_information: Optional[str] = Field(None, description="Any other pertinent details or context.")
    source: Optional[str] = Field(None, description="Source of the event (e.g., WhatsApp, Twitter, News).")
    severity: Optional[Literal["P0", "P1", "P2", "P3", "P4", "P5"]] = Field(None, description="Severity of the event. Can be classified into 5 categories only P0, P1, P2, P3, P4, P5, where P0 is highest severity")
    sentiment: Optional[Literal[1, 0, -1]] = Field(None, description="Sentiment expressed in the event. Can be of only three categories: Positive is 1, Neutral is 0, Negative -1.")<|MERGE_RESOLUTION|>--- conflicted
+++ resolved
@@ -1,17 +1,12 @@
 # src/model/incoming_events.py (or src/schemas.py)
 import logging
-<<<<<<< HEAD
+from types import NoneType
 from typing import Optional, List, Literal
-from pydantic import BaseModel, Field # Ensure Field is imported if used elsewhere
-=======
-from types import NoneType
-from typing import Optional, List
 
 from pydantic import BaseModel, Field, model_validator  # Ensure Field is imported if used elsewhere
 
 from .geocoding import forward_geocode, reverse_geocode, GeocodingError
 
->>>>>>> 3fe3889e
 # from pydantic import model_validator # No longer needed for Geolocation
 
 logger = logging.getLogger('pydantic_schemas')
